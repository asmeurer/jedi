--- conflicted
+++ resolved
@@ -41,8 +41,13 @@
 from jedi._compatibility import next, Python3Method, encoding, unicode, is_py3
 from jedi import common
 from jedi import debug
-<<<<<<< HEAD
+from jedi import cache
+from jedi.parser import tokenize
 from jedi.parser import token as token_pr
+
+
+SCOPE_CONTENTS = ['asserts', 'subscopes', 'imports', 'statements', 'returns']
+
 
 
 class GetCodeState(object):
@@ -52,13 +57,6 @@
 
     def __init__(self):
         self.last_pos = (0, 0)
-=======
-from jedi import cache
-from jedi.parser import tokenize
-
-SCOPE_CONTENTS = ['asserts', 'subscopes', 'imports', 'statements', 'returns']
->>>>>>> 3d7522df
-
 
 class Base(object):
     """
