--- conflicted
+++ resolved
@@ -22,21 +22,12 @@
 cookie_re = re.compile("coding[:=]\s*([-\w.]+)")
 
 
-<<<<<<< HEAD
-namechars = string.ascii_letters + '_'
-=======
-# From here on we have custom stuff (everything before was originally Python
-# internal code).
-FLOWS = ['if', 'else', 'elif', 'while', 'with', 'try', 'except', 'finally']
-
-
 if is_py3:
     # Python 3 has str.isidentifier() to check if a char is a valid identifier
     is_identifier = str.isidentifier
 else:
     namechars = string.ascii_letters + '_'
     is_identifier = lambda s: s in namechars
->>>>>>> 86391268
 
 
 COMMENT = N_TOKENS
